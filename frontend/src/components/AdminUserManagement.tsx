--- conflicted
+++ resolved
@@ -38,12 +38,8 @@
   });
   const [loading, setLoading] = useState(true);
   const [error, setError] = useState<string | null>(null);
-<<<<<<< HEAD
   const [updatingUserId, setUpdatingUserId] = useState<string | null>(null);
-=======
-  const [updatingUserId, setUpdatingUserId] = useState<number | null>(null);
   const [searchQuery, setSearchQuery] = useState('');
->>>>>>> fe4cf280
   const [deleteDialog, setDeleteDialog] = useState<{ open: boolean; user: AdminUser | null }>({
     open: false,
     user: null,
@@ -74,9 +70,6 @@
     fetchUsers(pagination.page, searchQuery);
   }, []);
 
-<<<<<<< HEAD
-  const handleRoleChange = async (userId: string, newRole: string) => {
-=======
   const handleSearch = () => {
     setPagination(prev => ({ ...prev, page: 1 })); // Reset to first page when searching
     fetchUsers(1, searchQuery);
@@ -87,8 +80,7 @@
     fetchUsers(newPage, searchQuery);
   };
 
-  const handleRoleChange = async (userId: number, newRole: string) => {
->>>>>>> fe4cf280
+  const handleRoleChange = async (userId: string, newRole: string) => {
     try {
       setUpdatingUserId(userId);
       await updateUserRole(userId, newRole);
