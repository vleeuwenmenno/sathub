--- conflicted
+++ resolved
@@ -159,14 +159,7 @@
         }
       );
 
-<<<<<<< HEAD
       const updatedSettings = await updateStationNotificationSettings(stationId, cleanRules);
-=======
-      const updatedSettings = await updateStationNotificationSettings(
-        stationId,
-        cleanRules
-      );
->>>>>>> 9934c082
       setRules(updatedSettings.rules);
       setHasChanges(false);
     } catch (err: any) {
