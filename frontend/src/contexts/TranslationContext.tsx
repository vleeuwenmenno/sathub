import React, {
  createContext,
  useContext,
  useState,
  useEffect,
  type ReactNode,
} from "react";
import { useAuth } from "./AuthContext";
import {
  detectBrowserLanguage,
  getSupportedLanguages,
} from "../utils/translations";
import { updateProfile, getTranslations } from "../api";

type TranslationFunction = (
  key: string,
  params?: Record<string, string | number>
) => string;

interface TranslationContextType {
  language: string;
  setLanguage: (lang: string) => void;
  t: TranslationFunction;
  isLoading: boolean;
}

const TranslationContext = createContext<TranslationContextType | undefined>(
  undefined
);

export const useTranslation = () => {
  const context = useContext(TranslationContext);
  if (!context) {
    throw new Error("useTranslation must be used within a TranslationProvider");
  }
  return context;
};

interface TranslationProviderProps {
  children: ReactNode;
}

export const TranslationProvider: React.FC<TranslationProviderProps> = ({
  children,
}) => {
  const [language, setLanguageState] = useState<string>("en");
  const [translations, setTranslations] = useState<Record<string, any>>({});
  const [isLoading, setIsLoading] = useState(true);
  const { user, refreshUser } = useAuth();

  const setLanguage = async (lang: string) => {
    setLanguageState(lang);

    // Save to localStorage immediately for persistence across sessions
    localStorage.setItem("preferred_language", lang);

    // Update user profile if authenticated
    if (user && user.language !== lang) {
      try {
        await updateProfile({ language: lang });
        // Refresh user data to get updated language preference
        await refreshUser();
      } catch (error) {
        console.error("Failed to update language preference:", error);
      }
    }

    // Load translations from API for new language
    try {
      const newTranslations = await getTranslations(lang);
      setTranslations(newTranslations);
    } catch (error) {
      console.error("Failed to load translations from API:", error);
      // Fallback to empty translations
      setTranslations({});
    }

    // Force page reload to ensure new language is applied
    window.location.reload();
  };

  const t: TranslationFunction = (key, params) => {
    const keys = key.split(".");
    let value: any = translations;

    for (const k of keys) {
      if (value && typeof value === "object" && k in value) {
        value = value[k];
      } else {
        console.warn(`Translation key not found: ${key}, missing at: ${k}`);
        return key; // Return key if translation not found
      }
    }

<<<<<<< HEAD
    if (typeof value !== 'string') {
      console.warn(`Translation value is not a string for key: ${key}, value:`, value);
=======
    if (typeof value !== "string") {
>>>>>>> cbffaedc
      return key;
    }

    // Replace parameters in translation
    if (params) {
      return Object.entries(params).reduce(
        (str: string, [param, replacement]) =>
          str.replace(new RegExp(`{{${param}}}`, "g"), String(replacement)),
        value
      );
    }

    return value;
  };

  useEffect(() => {
    const initializeLanguage = async () => {
<<<<<<< HEAD
      let preferredLanguage = 'en';
=======
      let preferredLanguage = "en";
>>>>>>> cbffaedc

      // Check localStorage first for saved preference
      const savedLanguage = localStorage.getItem("preferred_language");
      if (savedLanguage) {
        preferredLanguage = savedLanguage;
      } else if (user?.language) {
        // Fall back to user's language preference
        preferredLanguage = user.language;
      } else {
        // Fall back to browser language detection
        preferredLanguage = detectBrowserLanguage();
      }

      setLanguageState(preferredLanguage);
      try {
        const loadedTranslations = await getTranslations(preferredLanguage);
        setTranslations(loadedTranslations);
      } catch (error) {
        console.error("Failed to load translations from API:", error);
        // Fallback to empty translations
        setTranslations({});
      }
      setIsLoading(false);
    };

    initializeLanguage();
  }, [user]);

  return (
    <TranslationContext.Provider
      value={{ language, setLanguage, t, isLoading }}
    >
      {children}
    </TranslationContext.Provider>
  );
};<|MERGE_RESOLUTION|>--- conflicted
+++ resolved
@@ -92,12 +92,14 @@
       }
     }
 
-<<<<<<< HEAD
-    if (typeof value !== 'string') {
-      console.warn(`Translation value is not a string for key: ${key}, value:`, value);
-=======
     if (typeof value !== "string") {
->>>>>>> cbffaedc
+      console.warn(
+        `Translation value is not a string for key: ${key}, value:`,
+        value
+      );
+    }
+
+    if (typeof value !== "string") {
       return key;
     }
 
@@ -115,11 +117,7 @@
 
   useEffect(() => {
     const initializeLanguage = async () => {
-<<<<<<< HEAD
-      let preferredLanguage = 'en';
-=======
       let preferredLanguage = "en";
->>>>>>> cbffaedc
 
       // Check localStorage first for saved preference
       const savedLanguage = localStorage.getItem("preferred_language");
