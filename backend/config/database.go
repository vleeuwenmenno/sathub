--- conflicted
+++ resolved
@@ -91,13 +91,10 @@
 		&models.PasswordResetToken{},
 		&models.EmailConfirmationToken{},
 		&models.EmailChangeToken{},
-<<<<<<< HEAD
 		&models.Achievement{},
 		&models.UserAchievement{},
 		&models.Notification{},
-=======
 		&models.Setting{},
->>>>>>> 4ec24d18
 	)
 	if err != nil {
 		log.Fatal("Failed to migrate database:", err)
